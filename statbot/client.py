--- conflicted
+++ resolved
@@ -41,11 +41,8 @@
         }
 
     def run(self):
-<<<<<<< HEAD
         # Override method to include the token from config
-=======
         # Override function to include the token from config
->>>>>>> 18918389
         return super().run(self.config['token'])
 
     async def wait_until_ready(self):
