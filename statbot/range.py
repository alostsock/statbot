#
# range.py
#
# statbot - Store Discord records for later analysis
# Copyright (c) 2017 Ammon Smith
#
# statbot is available free of charge under the terms of the MIT
# License. You are free to redistribute and/or modify it under those
# terms. It is distributed in the hopes that it will be useful, but
# WITHOUT ANY WARRANTY. See the LICENSE file for more details.
#

import abc
import bisect
import heapq

'''
This module contains the definitions for two classes: Range and MultiRange.
Both represent a contiguous sequence of comparable items without the need
to store every single possible element in between.

Range is simply a pair of a start and stop value that designate the inclusive
set of values in between that are seen as being within the range.

MultiRange is a sorted group of Ranges, allowing for a large, non-contiguous
set of values. Some operations on a Range will return this value if the result
isn't contiguous.

NullRange is a "range" that represents a range with no items in it. A
pre-constructed can be retrieved from the constant NULL_RANGE.

They all implement the AbstractRange base class, guaranteeing a certain set of
operations that can be performed on them.
'''

__all__ = [
    'AbstractRange',
    'Range',
    'MultiRange',
    'NullRange',
    'NULL_RANGE',
]

def order(x, y):
    '''
    Returns these two objects such that the one with smaller value
    is first. If both are equivalent, the order in which they are
    returned is unspecified.
    '''

    if x < y:
        return (x, y)
    else:
        return (y, x)

class AbstractRange:
    @abc.abstractmethod
    def min(self):
        '''
        Returns the smallest value in the range.
        '''

        pass

    @abc.abstractmethod
    def max(self):
        '''
        Returns the largest value in the range.
        '''

        pass

    @abc.abstractmethod
    def clone(self):
        '''
        Returns a copy of the current object.
        '''

        pass

    @abc.abstractmethod
    def __or__(self, other):
        '''
        Returns the union between the two ranges.
        '''

        pass

    @abc.abstractmethod
    def __contains__(self, x):
        '''
        Determines if a value is within the range.
        '''

        pass

    @abc.abstractmethod
    def __eq__(self, other):
        pass

    @abc.abstractmethod
    def __hash__(self):
        pass

    @abc.abstractmethod
    def __bool__(self):
        pass

    @staticmethod
    def _get_val(other):
        if isinstance(other, AbstractRange):
            return other.min()
        else:
            return other

    def __lt__(self, other):
        return self.min() < self._get_val(other)

    def __le__(self, other):
        return self.min() <= self._get_val(other)

    def __gt__(self, other):
        return self.min() > self._get_val(other)

    def __ge__(self, other):
        return self.min() >= self._get_val(other)

class NullRange(AbstractRange):
    '''
    Represents a range with no items in it.
    '''

    def __init__(self):
        pass

    def min(self):
        return None

    def max(self):
        return None

    def clone(self):
        return NullRange()

    def __or__(self, other):
        if not isinstance(other, AbstractRange):
            raise TypeError(f"expected AbstractRange, not '{type(other)!r}'")

        return other.clone()

    def __contains__(self, x):
        return False

    def __eq__(self, other):
        if isinstance(other, NullRange):
            return True
        elif isinstance(other, AbstractRange):
            return other.min() is None and other.max() is None
        else:
            return False

    def __hash__(self):
        return 0

    def __bool__(self):
        return False

    def __repr__(self):
        return '<NullRange object>'

    def __str__(self):
        return '[]'

NULL_RANGE = NullRange()

class Range(AbstractRange):
    '''
    A contiguous range of values, from a given starting to a given ending point.
    '''

    __slots__ = (
        'start',
        'end',
    )

    def __init__(self, start, end=None):
        if end is None:
<<<<<<< HEAD
            end = start

        if type(start) != type(end):
=======
            end = begin
        elif type(begin) != type(end): # pylint: disable=unidiomatic-typecheck
>>>>>>> 9871e41c
            raise TypeError("type of both endpoints aren't the same")
        elif start > end:
            raise ValueError("beginning value is larger than the end value")

        self.start = start
        self.end = end

    def min(self):
        return self.start

    def max(self):
        return self.end

    def clone(self):
        return Range(self.start, self.end)

    def __contains__(self, item):
        return self.start <= item <= self.end

    def __or__(self, other):
        if isinstance(other, Range):
            x, y = order(self, other)
            if x.end >= y.start:
                return Range(x.start, max(x.end, y.end))
            else:
                return MultiRange(x, y)
        elif isinstance(other, MultiRange):
            return other | self
        elif isinstance(other, NullRange):
            return self.clone()
        else:
            raise TypeError(f"cannot create union with unknown type: {type(other)!r}")

    def __eq__(self, other):
        if isinstance(other, Range):
            return (self.start == other.start) and (self.end == other.end)
        elif isinstance(other, MultiRange):
            return other == self
        else:
            return False

    def __hash__(self):
        return hash(self.start) ^ hash(self.end)

    def __bool__(self):
        # Ranges always have at least one item in them
        return True

    def __repr__(self):
        return f"<Range object: [{self.start!r}, {self.end!r}]>"

    def __str__(self):
        return f"[{self.start}, {self.end}]"

class MultiRange(AbstractRange):
    '''
    A range of values, with support of discontinous jumps and other holes
    from the beginning to the end. This is implemented as a sorted list of
    Range objects.
    '''

    __slots__ = (
        'ranges',
    )

    def __init__(self, *ranges, _direct=None):
        if _direct is None:
            self.ranges = sorted(ranges)
        else:
            self.ranges = _direct

        for range in self.ranges:
            if not isinstance(range, Range):
                raise TypeError(f"MultiRange only supports Range objects, not {type(range)!r}.")

        self._merge()

    def _merge(self):
        '''
        Assumes "ranges" is sorted.
        This method walks through each range, merging it with its neighbors if
        they overlap.
        '''

        new_ranges = []
        last = None

        for current in self.ranges:
            if last is None:
                last = current
                continue

            if current.end < last.end:
                # Skip items that are a subset of what we already have
                continue

            if last.end >= current.start:
                last = Range(last.start, current.end)
            else:
                new_ranges.append(last)
                last = current

        if last:
            new_ranges.append(last)

        self.ranges = new_ranges

    def min(self):
        return self.ranges[0].min() if self.ranges else None

    def max(self):
        return self.ranges[-1].max() if self.ranges else None

    def clone(self):
        return MultiRange(*[range.clone() for range in self.ranges])

    def _check_prev(self, item, index):
        # Special case for first range
        if index == 0:
            return False

        # This is equivalent to "return item in range"
        range = self.ranges[index - 1]
        return item <= range.max()

    def __contains__(self, item):
        index = bisect.bisect_left(self.ranges, item)
        if index >= len(self.ranges):
            # Special case for last range
            return self._check_prev(item, index)

        # Check if the item is in this range or the previous one
        range = self.ranges[index]
        if range.min() > item:
            return self._check_prev(item, index)
        else:
            # Equivalent to "return item in range"
            return item <= range.max()

    def __or__(self, other):
        if isinstance(other, Range):
            result = self.clone()
            result.add(other)
            return result
        elif isinstance(other, MultiRange):
            new_ranges = heapq.merge(self.ranges, other.ranges)
            return MultiRange(*(), _direct=list(new_ranges))
        elif isinstance(other, NullRange):
            return self.clone()
        else:
            raise TypeError(f"cannot create union with unknown type: {type(other)!r}")

    def add(self, range):
        if not isinstance(range, Range):
            raise TypeError(f"expected Range, not '{type(range)!r}'")

        bisect.insort(self.ranges, range)
        self._merge()

    def __eq__(self, other):
        if isinstance(other, Range):
            return (len(self.ranges) == 1) and (self.ranges[0] == other)
        elif isinstance(other, MultiRange):
            return self.ranges == other.ranges
        elif isinstance(other, NullRange):
            return len(self.ranges) == 0
        else:
            return False

    def __hash__(self):
        return hash(self.ranges)

    def __bool__(self):
        return bool(self.ranges)

    def __repr__(self):
        leng = len(self.ranges)
        if leng > 4:
            return f"<MultiRange object: {leng} chunks>"
        elif leng == 0:
            return "<MultiRange object: []>"
        else:
            return f"<MultiRange object: {self}>"

    def __str__(self):
<<<<<<< HEAD
            return ' u '.join(str(range) for range in self.ranges)
=======
        return ' u '.join(str(range) for range in self.ranges)
>>>>>>> 9871e41c
<|MERGE_RESOLUTION|>--- conflicted
+++ resolved
@@ -185,14 +185,8 @@
 
     def __init__(self, start, end=None):
         if end is None:
-<<<<<<< HEAD
             end = start
-
-        if type(start) != type(end):
-=======
-            end = begin
-        elif type(begin) != type(end): # pylint: disable=unidiomatic-typecheck
->>>>>>> 9871e41c
+        elif type(start) != type(end): # pylint: disable=unidiomatic-typecheck
             raise TypeError("type of both endpoints aren't the same")
         elif start > end:
             raise ValueError("beginning value is larger than the end value")
@@ -378,8 +372,4 @@
             return f"<MultiRange object: {self}>"
 
     def __str__(self):
-<<<<<<< HEAD
-            return ' u '.join(str(range) for range in self.ranges)
-=======
-        return ' u '.join(str(range) for range in self.ranges)
->>>>>>> 9871e41c
+        return ' u '.join(str(range) for range in self.ranges)